--- conflicted
+++ resolved
@@ -1,4 +1,3 @@
-<<<<<<< HEAD
 import { LandingPage } from "./components/LandingPage";
 
 export const App = () => {
@@ -8,15 +7,4 @@
       <LandingPage />
     </div>
   );
-};
-=======
-import LandingPage from "./components/LandingPage"
-
-export const App = () => {
-  return (
-    <>
-      <LandingPage/>
-    </>
-  )
-}
->>>>>>> 73f52a16
+};
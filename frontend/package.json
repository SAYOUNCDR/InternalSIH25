--- conflicted
+++ resolved
@@ -11,11 +11,8 @@
   },
   "dependencies": {
     "@tailwindcss/vite": "^4.1.13",
-<<<<<<< HEAD
-=======
     "framer-motion": "^12.23.21",
     "lucide-react": "^0.544.0",
->>>>>>> 73f52a16
     "motion": "^12.23.21",
     "react": "^19.1.1",
     "react-dom": "^19.1.1",
